--- conflicted
+++ resolved
@@ -813,13 +813,12 @@
     assert error_constraint_name == check_constraint_name
   end
 
-<<<<<<< HEAD
   test "repo - naive_datetime timestamp" do
     id = Ecto.UUID.generate()
     {:ok, user} = %User2{id: id} |> TestRepo.insert(condition: condition(:ignore)) |> IO.inspect()
     assert NaiveDateTime.compare(NaiveDateTime.utc_now(), user.inserted_at) == :gt
   end
-=======
+  
   test "repo batch write to delete with an array field" do
     user1 = %User{id: 1, tags: ["1", "2"], name: "name1"}
     user2 = %User{id: 2, tags: ["a", "b", "c"], name: "name2"}
@@ -894,5 +893,4 @@
     assert deleted_user2.id == "2"
   end
 
->>>>>>> 7b2aa5df
 end